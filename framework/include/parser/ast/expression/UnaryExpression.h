--- conflicted
+++ resolved
@@ -25,12 +25,7 @@
             AddressOf, Indirection,
         };
 
-<<<<<<< HEAD
-        UnaryExpression(ASTNodePtr operand, lexing::TokenType op, bool postfix = false);
-        UnaryExpression(ASTNodePtr operand, Operator op);
-=======
         UnaryExpression(ASTNodePtr operand, lexing::Token operatorToken);
->>>>>>> d6dd68d5
 
         void typeCheck(Scope* scope, diagnostic::Diagnostics& diag) override;
         vipir::Value* emit(vipir::IRBuilder& builder, vipir::Module& module, Scope* scope, diagnostic::Diagnostics& diag) override;
