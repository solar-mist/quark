--- conflicted
+++ resolved
@@ -21,16 +21,7 @@
         , mFields(std::move(fields))
         , mMethods(std::move(methods))
     {
-<<<<<<< HEAD
         mType = StructType::Get(mNames);
-=======
-        std::vector<StructType::Field> fieldTypes;
-        for (auto& field : mFields)
-        {
-            fieldTypes.push_back({field.priv, field.name, field.type});
-        }
-
-        mType = StructType::Create(mNames, std::move(fieldTypes));
 
         symbol::AddIdentifier(mType->getMangleID(), mNames);
     }
@@ -38,7 +29,6 @@
     std::vector<std::string>& StructDeclaration::getNames()
     {
         return mNames;
->>>>>>> 836b05ff
     }
 
     std::vector<StructField>& StructDeclaration::getFields()
