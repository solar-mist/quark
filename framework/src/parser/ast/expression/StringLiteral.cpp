// Copyright 2024 solar-mist

#include "parser/ast/expression/StringLiteral.h"

#include "type/PointerType.h"

#include <vipir/IR/GlobalString.h>

#include <vipir/IR/Instruction/AddrInst.h>

namespace parser
{
<<<<<<< HEAD
    StringLiteral::StringLiteral(std::string value)
        : mValue(std::move(value))
=======
    StringLiteral::StringLiteral(std::string value, lexing::Token token)
        : mValue(value)
>>>>>>> d6dd68d5
    {
        mType = PointerType::Create(Type::Get("i8"));
        mPreferredDebugToken = std::move(token);
    }

    void StringLiteral::typeCheck(Scope* scope, diagnostic::Diagnostics& diag)
    {
        if (!mType->isPointerType() || !static_cast<PointerType*>(mType)->getBaseType()->isIntegerType()
         || static_cast<PointerType*>(mType)->getBaseType()->getSize() != 8)
            {
                diag.compilerError(mPreferredDebugToken.getStart(), mPreferredDebugToken.getEnd(), std::format("String literal must have type '{}i8*{}",
                    fmt::bold, fmt::defaults));
            }
    }

    vipir::Value* StringLiteral::emit(vipir::IRBuilder& builder, vipir::Module& module, Scope* scope, diagnostic::Diagnostics& diag)
    {
        vipir::GlobalString* string = vipir::GlobalString::Create(module, std::move(mValue));

        return builder.CreateAddrOf(string);
    }
}<|MERGE_RESOLUTION|>--- conflicted
+++ resolved
@@ -10,13 +10,8 @@
 
 namespace parser
 {
-<<<<<<< HEAD
-    StringLiteral::StringLiteral(std::string value)
-        : mValue(std::move(value))
-=======
     StringLiteral::StringLiteral(std::string value, lexing::Token token)
         : mValue(value)
->>>>>>> d6dd68d5
     {
         mType = PointerType::Create(Type::Get("i8"));
         mPreferredDebugToken = std::move(token);
