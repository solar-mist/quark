// Copyright 2024 solar-mist


#include "parser/ast/expression/UnaryExpression.h"

#include "type/PointerType.h"

#include <vipir/IR/Constant/ConstantInt.h>
#include <vipir/IR/Instruction/BinaryInst.h>
#include <vipir/IR/Instruction/UnaryInst.h>
#include <vipir/IR/Instruction/AddrInst.h>
#include <vipir/IR/Instruction/LoadInst.h>
#include <vipir/IR/Instruction/GEPInst.h>

#include <vipir/Module.h>
#include <iostream>

namespace parser
{
<<<<<<< HEAD
    UnaryExpression::UnaryExpression(ASTNodePtr operand, lexing::TokenType tokenType, bool postfix)
=======
    UnaryExpression::UnaryExpression(ASTNodePtr operand, lexing::Token operatorToken)
>>>>>>> d6dd68d5
        : mOperand(std::move(operand))
    {
        switch(operatorToken.getTokenType())
        {
            case lexing::TokenType::DoublePlus:
                mOperator = postfix ? Operator::PostfixDoublePlus : Operator::PrefixDoublePlus;
                mType = mOperand->getType();
                break;

            case lexing::TokenType::DoubleMinus:
                mOperator = postfix ? Operator::PostfixDoubleMinus : Operator::PrefixDoubleMinus;
                mType = mOperand->getType();
                break;

            case lexing::TokenType::Minus:
                mOperator = Operator::Negate;
                mType = mOperand->getType();
                break;

            case lexing::TokenType::Tilde:
                mOperator = Operator::BitwiseNot;
                mType = mOperand->getType();
                break;

            case lexing::TokenType::Ampersand:
                mOperator = Operator::AddressOf;
                mType = PointerType::Create(mOperand->getType());
                break;
            case lexing::TokenType::Star:
                mOperator = Operator::Indirection;
                mType = static_cast<PointerType*>(mOperand->getType())->getBaseType();
                break;

            default:
                break;
        }
        mPreferredDebugToken = std::move(operatorToken);
    }

    void UnaryExpression::typeCheck(Scope* scope, diagnostic::Diagnostics& diag)
    {
        switch (mOperator)
        {
            case Operator::Indirection:
                if (!mType->isPointerType())
                {
                    diag.compilerError(mPreferredDebugToken.getStart(), mPreferredDebugToken.getEnd(), std::format("No match for '{}operator*{}' with type '{}{}{}'",
                        fmt::bold, fmt::defaults,
                        fmt::bold, mType->getName(), fmt::defaults));
                }

            case Operator::Negate:
            case Operator::BitwiseNot:
                if (!mOperand->getType()->isIntegerType())
                {
                    diag.compilerError(mPreferredDebugToken.getStart(), mPreferredDebugToken.getEnd(), std::format("No match for '{}operator{}{} with type '{}{}{}'",
                            fmt::bold, mPreferredDebugToken.getId(),    fmt::defaults,
                            fmt::bold, mOperand->getType()->getName(),  fmt::defaults));
                }
                break;
            
            default:
                break; // maybe check for address-of actually being a variable here
        }

        mOperand->typeCheck(scope, diag);
    }

    vipir::Value* UnaryExpression::emit(vipir::IRBuilder& builder, vipir::Module& module, Scope* scope, diagnostic::Diagnostics& diag)
    {
        vipir::Value* operand = mOperand->emit(builder, module, scope, diag);

        switch(mOperator)
        {
            case Operator::PrefixDoublePlus:
                return builder.CreateAdd(operand, vipir::ConstantInt::Get(module, 1, mType->getVipirType()));

            case Operator::PrefixDoubleMinus:
                return builder.CreateSub(operand, vipir::ConstantInt::Get(module, 1, mType->getVipirType()));

            case Operator::PostfixDoublePlus:
            {
                vipir::Value* ptr = vipir::getPointerOperand(operand);
                vipir::Value* load = builder.CreateLoad(ptr);
                vipir::Value* add = builder.CreateAdd(operand, vipir::ConstantInt::Get(module, 1, mType->getVipirType()));
                builder.CreateStore(ptr, add);
                return load;
            }
            case Operator::PostfixDoubleMinus:
            {
                vipir::Value* ptr = vipir::getPointerOperand(operand);
                vipir::Value* load = builder.CreateLoad(ptr);
                vipir::Value* add = builder.CreateSub(operand, vipir::ConstantInt::Get(module, 1, mType->getVipirType()));
                builder.CreateStore(ptr, add);
                return load;
            }
            case Operator::Negate:
                return builder.CreateNeg(operand);

            case Operator::BitwiseNot:
                return builder.CreateNot(operand);

            case Operator::AddressOf:
            {
                vipir::Value* pointerOperand = vipir::getPointerOperand(operand);

                vipir::Instruction* instruction = static_cast<vipir::Instruction*>(operand);
                instruction->eraseFromParent();

                if (dynamic_cast<vipir::GEPInst*>(pointerOperand))
                {
                    return pointerOperand;
                }

                return builder.CreateAddrOf(pointerOperand);
            }
            case Operator::Indirection:
            {
                return builder.CreateLoad(operand);
            }
        }

        return nullptr;
    }
}<|MERGE_RESOLUTION|>--- conflicted
+++ resolved
@@ -17,11 +17,7 @@
 
 namespace parser
 {
-<<<<<<< HEAD
-    UnaryExpression::UnaryExpression(ASTNodePtr operand, lexing::TokenType tokenType, bool postfix)
-=======
     UnaryExpression::UnaryExpression(ASTNodePtr operand, lexing::Token operatorToken)
->>>>>>> d6dd68d5
         : mOperand(std::move(operand))
     {
         switch(operatorToken.getTokenType())
