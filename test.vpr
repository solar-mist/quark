func @main() -> i32 {
<<<<<<< HEAD
    let i: i32 = 0;
    let t: i32 = i++;
    let t2: i32 = i++ + 1;
    return t2;
}

func @main2() -> i32 {
    let vec: struct Vec3 = struct Vec3 { 1, 2, 3 };
=======
    let vec: Vec3 = Vec3 { 1, 2, 3 };
>>>>>>> d6dd68d5

    return (i32) vec.addAll();
}

using struct Vec3 {
    private x: i64;
    private y: i64;
    private z: i64;

    func @addAll() -> i64 {
        return this->getX() + this->getY() + this->getZ();
    }

    func @getX() -> i64 = this->x;

    func @getY() -> i64 = this->y;

    func @getZ() -> i64 {
        return this->z;
    }
}

func @switchCase() -> bool {
    let viperIsGood: bool;
    let choice: i32 = 2;
    switch (choice) {
        case 0:
        case 1: {
            let temp: i32 = 3222;
            viperIsGood = false;
            break;
        }
        case 2:
            viperIsGood = false;
            // Fallthrough
        default:
            viperIsGood = true;
            break;
    }
    return viperIsGood;
}<|MERGE_RESOLUTION|>--- conflicted
+++ resolved
@@ -1,16 +1,5 @@
 func @main() -> i32 {
-<<<<<<< HEAD
-    let i: i32 = 0;
-    let t: i32 = i++;
-    let t2: i32 = i++ + 1;
-    return t2;
-}
-
-func @main2() -> i32 {
-    let vec: struct Vec3 = struct Vec3 { 1, 2, 3 };
-=======
     let vec: Vec3 = Vec3 { 1, 2, 3 };
->>>>>>> d6dd68d5
 
     return (i32) vec.addAll();
 }
