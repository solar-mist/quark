--- conflicted
+++ resolved
@@ -1,16 +1,9 @@
-<<<<<<< HEAD
 namespace cheeto {
     constexpr x: i32 = 69;
 }
 
 func @main() -> i32 {
     return cheeto::x;
-=======
-func @main() -> i32 {
-    let vec: Vec3 = Vec3 { 1, 2, 3 };
-
-    return (i32) vec.addAll();
->>>>>>> 9b3a93f5
 }
 
 using struct Vec3 {
