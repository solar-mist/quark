#include <ssa/value/instruction/branch.hh>

namespace SSA
{
    BranchInst::BranchInst(Module& module, Value* cond, BasicBlock* trueBranch, BasicBlock* falseBranch)
        :Instruction(module), _cond(cond), _true(trueBranch), _false(falseBranch)
    {
    }

    BranchInst::BranchInst(Module& module, BasicBlock* branch)
        :Instruction(module), _cond(nullptr), _true(branch)
    {
    }

    void BranchInst::Print(std::ostream& stream, int indent) const
    {
        stream << std::string(indent, ' ') << "jmp i1 " << _cond->GetID();
        stream << ", " << _true->GetID() << ", " << _false->GetID();
    }

    std::string BranchInst::GetID() const
    {
        return "";
    }

    Codegen::Value* BranchInst::Emit(Codegen::Assembly& assembly)
    {
        if(!_cond)
        {
            assembly.CreateJmp(_true->GetName());
            return nullptr;
        }
        Codegen::Value* condValue = _cond->Emit(assembly);
        if(!condValue->IsCompare())
        {
            Codegen::ImmediateValue* zero = new Codegen::ImmediateValue(0, types.at("int64"));
            assembly.CreateCmp(condValue, zero);
            zero->Dispose();
            Codegen::Compare* cmp = new Codegen::Compare(Codegen::CompareOperator::NE);
            condValue->Dispose();
            condValue = cmp;
        }
<<<<<<< HEAD
        assembly.CreateNCndJmp(_true->GetName(), condValue);
        if(_false)
            assembly.CreateJmp(_false->GetName());
=======
        assembly.CreateCndJmp(_true->GetName(), condValue);
>>>>>>> 7bb321c0
        condValue->Dispose();
        return nullptr;
    }

    void BranchInst::Dispose()
    {
        if(_cond)
            _cond->Dispose();
        delete this;
    }
}<|MERGE_RESOLUTION|>--- conflicted
+++ resolved
@@ -40,13 +40,9 @@
             condValue->Dispose();
             condValue = cmp;
         }
-<<<<<<< HEAD
-        assembly.CreateNCndJmp(_true->GetName(), condValue);
+        assembly.CreateCndJmp(_true->GetName(), condValue);
         if(_false)
             assembly.CreateJmp(_false->GetName());
-=======
-        assembly.CreateCndJmp(_true->GetName(), condValue);
->>>>>>> 7bb321c0
         condValue->Dispose();
         return nullptr;
     }
